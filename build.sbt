--- conflicted
+++ resolved
@@ -43,11 +43,7 @@
 
       // Testing
       "co.fs2" %% "fs2-core" % "2.1.0" % Test,
-<<<<<<< HEAD
       "org.scalatest" %% "scalatest" % "3.1.4" % Test,
-=======
-      "org.scalatest" %% "scalatest" % "3.1.2" % Test,
->>>>>>> eb7d7df5
       "org.sangria-graphql" %% "sangria-marshalling-testkit" % "1.0.3" % Test,
       "org.sangria-graphql" %% "sangria-spray-json" % "1.0.2" % Test,
       "org.sangria-graphql" %% "sangria-argonaut" % "1.0.1" % Test,
