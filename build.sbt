--- conflicted
+++ resolved
@@ -12,16 +12,10 @@
 ThisBuild / crossScalaVersions := Seq("2.12.12", "2.13.4")
 ThisBuild / scalaVersion := crossScalaVersions.value.last
 ThisBuild / githubWorkflowPublishTargetBranches := List()
-<<<<<<< HEAD
 ThisBuild / githubWorkflowBuildPreamble ++= List(
   WorkflowStep.Sbt(List("mimaReportBinaryIssues"), name = Some("Check binary compatibility")),
   WorkflowStep.Sbt(List("scalafmtCheckAll"), name = Some("Check formatting"))
 )
-=======
-ThisBuild / githubWorkflowBuildPreamble += WorkflowStep.Sbt(
-  List("scalafmtCheckAll"),
-  name = Some("Check formatting"))
->>>>>>> 4d80bc80
 
 lazy val root = project
   .in(file("."))
